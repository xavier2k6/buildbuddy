load("@io_bazel_rules_go//go:def.bzl", "go_library")

go_library(
    name = "rbetest",
    testonly = 1,
    srcs = ["rbetest.go"],
    importpath = "github.com/buildbuddy-io/buildbuddy/enterprise/server/test/integration/remote_execution/rbetest",
    visibility = ["//visibility:public"],
    deps = [
        "//enterprise/server/remote_execution/execution_server",
        "//enterprise/server/remote_execution/executor",
        "//enterprise/server/remote_execution/filecache",
        "//enterprise/server/scheduling/priority_task_scheduler",
        "//enterprise/server/scheduling/scheduler_client",
        "//enterprise/server/scheduling/scheduler_server",
        "//enterprise/server/scheduling/task_router",
        "//enterprise/server/tasksize",
        "//enterprise/server/test/integration/remote_execution/proto:remoteexecutiontest_go_proto",
        "//enterprise/server/test/integration/remote_execution/rbeclient",
        "//enterprise/server/testutil/enterprise_testenv",
        "//enterprise/server/testutil/testredis",
        "//proto:api_key_go_proto",
        "//proto:buildbuddy_service_go_proto",
        "//proto:publish_build_event_go_proto",
        "//proto:remote_execution_go_proto",
        "//proto:scheduler_go_proto",
        "//server/build_event_protocol/build_event_handler",
        "//server/build_event_protocol/build_event_server",
        "//server/buildbuddy_server",
        "//server/remote_cache/action_cache_server",
        "//server/remote_cache/byte_stream_server",
        "//server/remote_cache/cachetools",
        "//server/remote_cache/content_addressable_storage_server",
<<<<<<< HEAD
        "//server/resources",
=======
        "//server/tables",
>>>>>>> 65eb3df4
        "//server/testutil/app",
        "//server/testutil/testauth",
        "//server/testutil/testenv",
        "//server/testutil/testfs",
        "//server/util/grpc_client",
        "//server/util/log",
        "//server/util/prefix",
        "@com_github_golang_protobuf//proto:go_default_library",
        "@com_github_google_uuid//:uuid",
        "@com_github_stretchr_testify//assert",
        "@com_github_stretchr_testify//require",
        "@go_googleapis//google/bytestream:bytestream_go_proto",
        "@io_bazel_rules_go//go/tools/bazel:go_default_library",
        "@org_golang_google_grpc//:go_default_library",
        "@org_golang_google_grpc//metadata",
    ],
)<|MERGE_RESOLUTION|>--- conflicted
+++ resolved
@@ -31,11 +31,8 @@
         "//server/remote_cache/byte_stream_server",
         "//server/remote_cache/cachetools",
         "//server/remote_cache/content_addressable_storage_server",
-<<<<<<< HEAD
         "//server/resources",
-=======
         "//server/tables",
->>>>>>> 65eb3df4
         "//server/testutil/app",
         "//server/testutil/testauth",
         "//server/testutil/testenv",
