syntax = "proto3";

import "proto/context.proto";

package scheduler;

message NodeAddress {
  // The node's hostname. Must be reachable from the scheduler.
  string host = 1;

  // The node's port.
  int32 port = 2;
}

// TODO: Switch over the the ExecutionNodes proto
message RegisterNodeRequest {
  NodeAddress node_address = 1;

  // The node's assignable memory.
  int64 assignable_memory_bytes = 2;

  // The node's assignable CPU.
  int64 assignable_milli_cpu = 3;

  // Matching constraints.
  repeated string constraints = 4;

  // The node's operating system.
  string os = 5;

  // The node's cpu architecture.
  string arch = 6;

  // The node pool in which to register the node.
  string pool = 7;
}

message RegisterNodeResponse {
  // Intentionally left blank.
}

message LeaseTaskRequest {
  // The task for which to request a lease. If successful, a LeaseTaskResponse
  // will be returned containing the serialized task and duration of the lease.
  string task_id = 1;

  // A bit that indicates this is the last LeaseTaskRequest and this
  // lease can now be closed.
  bool finalize = 2;
}

message LeaseTaskResponse {
  // The serialized task will be set in the *first* LeaseTaskResponse returned.
  // from the server. Subsequent responses will *only* include a lease duration.
  bytes serialized_task = 1;

  // The remaining duration of this lease. To continue to hold the lease, the
  // client *must* send another LeaseTaskRequest before time.Now() +
  // lease_duration_seconds.
  int64 lease_duration_seconds = 2;

  // Whether or not the lease was closed cleanly.
  bool closed_cleanly = 3;
}

message TaskSize {
  // The node's assignable memory.
  int64 estimated_memory_bytes = 1;

  // The node's assignable CPU.
  int64 estimated_milli_cpu = 2;
}

message SchedulingMetadata {
  TaskSize task_size = 1;
  string os = 2;
  string arch = 3;
  string pool = 4;
  string group_id = 5;
}

message ScheduleTaskRequest {
  string task_id = 1;
  SchedulingMetadata metadata = 2;
  bytes serialized_task = 3;
}

message ScheduleTaskResponse {
  // Intentionally left blank.
}

message ReEnqueueTaskRequest { string task_id = 1; }

message ReEnqueueTaskResponse {
  // Intentionally left blank.
}

message EnqueueTaskReservationRequest {
  string task_id = 1;
  TaskSize task_size = 2;
  SchedulingMetadata scheduling_metadata = 3;

  // If set, enqueue the task reservation on the given executor instance if it
  // is directly connected to the scheduler that receives this request.
  //
  // If unset, or if there is no such connected executor, select any directly
  // connected executor suitable for running the task.
  //
  // Ex. "610a4cd4-3c0f-41bb-ad72-abe933837d58"
  string executor_instance_id = 4;
}

message EnqueueTaskReservationResponse { string task_id = 1; }

message RegisterExecutorRequest { ExecutionNode node = 1; }

message RegisterAndStreamWorkRequest {
  // Only one of the fields should be sent. oneofs not used due to awkward Go
  // APIs.

  // Request to register the executor with the scheduler.
  // This message should be sent immediately after establishing stream and be
  // resent periodically as long as the executor should continue to receive task
  // reservations.
  RegisterExecutorRequest register_executor_request = 1;

  // Response to a previous EnqueueTaskReservationRequest.
  EnqueueTaskReservationResponse enqueue_task_reservation_response = 2;
}

message RegisterAndStreamWorkResponse {
  // Request to enqueue a task reservation. A EnqueueTaskReservationResponse
  // message will be sent to ack the task reservation.
  EnqueueTaskReservationRequest enqueue_task_reservation_request = 3;
}

service Scheduler {
  // Deprecated. Being replaced by RegisterAndStreamWork which allows task
  // reservations to be sent via the stream.
  rpc RegisterNode(stream RegisterNodeRequest) returns (RegisterNodeResponse) {}

  rpc RegisterAndStreamWork(stream RegisterAndStreamWorkRequest)
      returns (stream RegisterAndStreamWorkResponse) {}

  rpc LeaseTask(stream LeaseTaskRequest) returns (stream LeaseTaskResponse) {}

  rpc ScheduleTask(ScheduleTaskRequest) returns (ScheduleTaskResponse) {}

  rpc ReEnqueueTask(ReEnqueueTaskRequest) returns (ReEnqueueTaskResponse) {}

  // Request to enqueue a task reservation for an existing task to a locally
  // chosen executor.
  rpc EnqueueTaskReservation(EnqueueTaskReservationRequest)
      returns (EnqueueTaskReservationResponse) {}
}

service QueueExecutor {
  rpc EnqueueTaskReservation(EnqueueTaskReservationRequest)
      returns (EnqueueTaskReservationResponse) {}
}

message ExecutionNode {
  // Remote execution node host.
  // Ex. "10.52.6.5"
  string host = 1;

  // Remote execution node port.
  // Ex. 1987
  int32 port = 2;

  // Assignable memory bytes in remote execution node.
  // Ex. 26843545600
  int64 assignable_memory_bytes = 3;

  // Assignable cpu in remote execution node.
  // Ex. 7000
  int64 assignable_milli_cpu = 4;

  // Remote execution node operating system.
  // Ex. "linux".
  string os = 5;

  // Architecture of the remote execution node.
  // Ex. "amd64"
  string arch = 6;

  // Remote execution pool that this node is assigned to.
  // Ex. "buildbuddy-executors-us-west1-b"
  string pool = 7;

  // Version of the executor binary.
  string version = 8;

<<<<<<< HEAD
  // Unique ID that identifies this executor instance within a node pool. It is
  // set once when the executor binary starts and preserved for the lifetime of
  // the executor. Each executor generates its own instance ID on startup.
  //
  // Ex. "34c5cf7e-b3b1-4e20-b43c-3e196b30d983"
  string executor_instance_id = 9;
}
=======
message GetExecutionNodesRequest { context.RequestContext request_context = 1; }
>>>>>>> 1ec6c317

message GetExecutionNodesRequest { context.RequestContext request_context = 1; }

message GetExecutionNodesResponse {
  context.ResponseContext response_context = 1;

  repeated ExecutionNode execution_node = 2;
}<|MERGE_RESOLUTION|>--- conflicted
+++ resolved
@@ -89,7 +89,9 @@
   // Intentionally left blank.
 }
 
-message ReEnqueueTaskRequest { string task_id = 1; }
+message ReEnqueueTaskRequest {
+  string task_id = 1;
+}
 
 message ReEnqueueTaskResponse {
   // Intentionally left blank.
@@ -110,9 +112,13 @@
   string executor_instance_id = 4;
 }
 
-message EnqueueTaskReservationResponse { string task_id = 1; }
-
-message RegisterExecutorRequest { ExecutionNode node = 1; }
+message EnqueueTaskReservationResponse {
+  string task_id = 1;
+}
+
+message RegisterExecutorRequest {
+  ExecutionNode node = 1;
+}
 
 message RegisterAndStreamWorkRequest {
   // Only one of the fields should be sent. oneofs not used due to awkward Go
@@ -191,7 +197,6 @@
   // Version of the executor binary.
   string version = 8;
 
-<<<<<<< HEAD
   // Unique ID that identifies this executor instance within a node pool. It is
   // set once when the executor binary starts and preserved for the lifetime of
   // the executor. Each executor generates its own instance ID on startup.
@@ -199,11 +204,10 @@
   // Ex. "34c5cf7e-b3b1-4e20-b43c-3e196b30d983"
   string executor_instance_id = 9;
 }
-=======
-message GetExecutionNodesRequest { context.RequestContext request_context = 1; }
->>>>>>> 1ec6c317
-
-message GetExecutionNodesRequest { context.RequestContext request_context = 1; }
+
+message GetExecutionNodesRequest {
+  context.RequestContext request_context = 1;
+}
 
 message GetExecutionNodesResponse {
   context.ResponseContext response_context = 1;
