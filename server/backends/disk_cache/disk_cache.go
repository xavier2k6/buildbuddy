package disk_cache

import (
	"context"
	"fmt"
	"io"
	"io/fs"
	"os"
	"path/filepath"
	"reflect"
	"sort"
	"sync"
	"syscall"
	"time"

	"github.com/buildbuddy-io/buildbuddy/server/interfaces"
	"github.com/buildbuddy-io/buildbuddy/server/remote_cache/digest"
	"github.com/buildbuddy-io/buildbuddy/server/util/disk"
	"github.com/buildbuddy-io/buildbuddy/server/util/log"
	"github.com/buildbuddy-io/buildbuddy/server/util/lru"
	"github.com/buildbuddy-io/buildbuddy/server/util/prefix"
	"github.com/buildbuddy-io/buildbuddy/server/util/status"
	"github.com/buildbuddy-io/buildbuddy/server/util/statusz"
	"golang.org/x/sync/errgroup"

	repb "github.com/buildbuddy-io/buildbuddy/proto/remote_execution"
)

const (
	// cutoffThreshold is the point above which a janitor thread will run
	// and delete the oldest items from the cache.
	janitorCutoffThreshold = .90

	// janitorCheckPeriod is how often the janitor thread will wake up to
	// check the cache size.
	janitorCheckPeriod = 100 * time.Millisecond
)

// We keep a record (in memory) of file atime (Last Access Time) and size, and
// when our cache reaches maxSize we remove the oldest files. Rather than
// serialize this ledger, we regenerate it from scratch on startup by looking
// at the filesystem.
type DiskCache struct {
	l            *lru.LRU
	mu           *sync.RWMutex
	fileChannel  chan *fileRecord
	rootDir      string
	prefix       string
	diskIsMapped *bool
}

type fileRecord struct {
	lastUse   time.Time
	key       string
	sizeBytes int64
}

func sizeFn(key interface{}, value interface{}) int64 {
	size := int64(0)
	if v, ok := value.(*fileRecord); ok {
		size += v.sizeBytes
	}
	return size
}

func evictFn(key interface{}, value interface{}) {
	if k, ok := key.(string); ok {
		disk.DeleteFile(context.TODO(), k)
	}
}

func getLastUse(info os.FileInfo) time.Time {
	stat := info.Sys().(*syscall.Stat_t)
	// Super Gross! https://github.com/golang/go/issues/31735
	value := reflect.ValueOf(stat)
	var ts syscall.Timespec
	if timeField := value.Elem().FieldByName("Atimespec"); timeField.IsValid() {
		ts = timeField.Interface().(syscall.Timespec)
	} else if timeField := value.Elem().FieldByName("Atim"); timeField.IsValid() {
		ts = timeField.Interface().(syscall.Timespec)
	} else {
		ts = syscall.Timespec{}
	}
	return time.Unix(ts.Sec, ts.Nsec)
}

func makeRecord(fullPath string, info os.FileInfo) *fileRecord {
	return &fileRecord{
		key:       fullPath,
		sizeBytes: info.Size(),
		lastUse:   getLastUse(info),
	}
}

func NewDiskCache(rootDir string, maxSizeBytes int64) (*DiskCache, error) {
	l, err := lru.NewLRU(&lru.Config{MaxSize: maxSizeBytes, OnEvict: evictFn, SizeFn: sizeFn})
	if err != nil {
		return nil, err
	}
	notMappedBool := false
	c := &DiskCache{
		l:            l,
		rootDir:      rootDir,
		mu:           &sync.RWMutex{},
		fileChannel:  make(chan *fileRecord),
		diskIsMapped: &notMappedBool,
	}
	if err := c.initializeCache(); err != nil {
		return nil, err
	}
<<<<<<< HEAD
	c.startJanitor()
=======
	statusz.AddSection("disk_cache", "On disk LRU cache", c)
>>>>>>> a53f25cc
	return c, nil
}

func (c *DiskCache) Statusz(ctx context.Context) string {
	c.mu.Lock()
	defer c.mu.Unlock()
	buf := ""
	buf += fmt.Sprintf("<div>Root directory: %s</div>", c.rootDir)
	percentFull := float64(c.l.Size()) / float64(c.l.MaxSize()) * 100.0
	buf += fmt.Sprintf("<div>Capacity: %d / %d (%2.2f%% full)</div>", c.l.Size(), c.l.MaxSize(), percentFull)
	var oldestItem time.Time
	if _, v, ok := c.l.GetOldest(); ok {
		if fr, ok := v.(*fileRecord); ok {
			oldestItem = fr.lastUse
		}
	}
	buf += fmt.Sprintf("<div>%d items (oldest: %s)</div>", c.l.Len(), oldestItem.Format("Jan 02, 2006 15:04:05 PST"))
	buf += fmt.Sprintf("<div>Mapped into LRU: %t</div>", *c.diskIsMapped)
	return buf
}

func (c *DiskCache) WithPrefix(prefix string) interfaces.Cache {
	c.mu.Lock()
	defer c.mu.Unlock()

	newPrefix := filepath.Join(append(filepath.SplitList(c.prefix), prefix)...)
	if len(newPrefix) > 0 && newPrefix[len(newPrefix)-1] != '/' {
		newPrefix += "/"
	}

	return &DiskCache{
		l:            c.l,
		rootDir:      c.rootDir,
		mu:           c.mu,
		prefix:       newPrefix,
		fileChannel:  c.fileChannel,
		diskIsMapped: c.diskIsMapped,
	}
}

func (c *DiskCache) reduceCacheSize(targetSize int64) bool {
	c.mu.Lock()
	defer c.mu.Unlock()
	if c.l.Size() < targetSize {
		return false
	}
	_, value, ok := c.l.RemoveOldest()
	if !ok {
		return false // should never happen
	}
	if f, ok := value.(*fileRecord); ok {
		log.Debugf("Delete thread removed item from cache. Last use was: %s", f.lastUse)
	}
	return true
}

func (c *DiskCache) startJanitor() {
	targetSize := int64(float64(c.l.MaxSize()) * janitorCutoffThreshold)
	go func() {
		for {
			select {
			case <-time.After(janitorCheckPeriod):
				for {
					if !c.reduceCacheSize(targetSize) {
						break
					}
				}
			}
		}
	}()
}

func (c *DiskCache) initializeCache() error {
	if err := disk.EnsureDirectoryExists(c.rootDir); err != nil {
		return err
	}

	go func() {
		start := time.Now()
		records := make([]*fileRecord, 0)
		inFlightRecords := make([]*fileRecord, 0)
		go func() {
			for record := range c.fileChannel {
				inFlightRecords = append(inFlightRecords, record)
			}
		}()
		walkFn := func(path string, d fs.DirEntry, err error) error {
			if err != nil {
				return err
			}
			if !d.IsDir() {
				info, err := d.Info()
				if err != nil {
					return err
				}
				records = append(records, makeRecord(path, info))
			}
			return nil
		}
		if err := filepath.WalkDir(c.rootDir, walkFn); err != nil {
			log.Warningf("Error walking disk directory: %s", err)
		}

		// Sort entries by ascending ATime.
		sort.Slice(records, func(i, j int) bool { return records[i].lastUse.Before(records[j].lastUse) })

		c.mu.Lock()
		// Populate our LRU with everything we scanned from disk.
		for _, record := range records {
			c.l.Add(record.key, record)
		}
		// Add in-flight records to the LRU. These were new files
		// touched during the loading phase, so we assume they are new
		// enough to just add to the top of the LRU without sorting.
		close(c.fileChannel)
		for _, record := range inFlightRecords {
			c.l.Add(record.key, record)
		}
		*c.diskIsMapped = true
		c.mu.Unlock()

		log.Debugf("DiskCache: statd %d files in %s", len(records), time.Since(start))
		log.Infof("Finished initializing disk cache at %q. Current size: %d (max: %d) bytes", c.rootDir, c.l.Size(), c.l.MaxSize())
	}()
	return nil
}

func (c *DiskCache) key(ctx context.Context, d *repb.Digest) (string, error) {
	hash, err := digest.Validate(d)
	if err != nil {
		return "", err
	}
	userPrefix, err := prefix.UserPrefixFromContext(ctx)
	if err != nil {
		return "", err
	}

	return filepath.Join(c.rootDir, userPrefix+c.prefix+hash), nil
}

// Adds a single file, using the provided path, to the LRU.
// NB: Callers are responsible for locking the LRU before calling this function.
func (c *DiskCache) addFileToLRUIfExists(k string) bool {
	if *c.diskIsMapped {
		return false
	}
	info, err := os.Stat(k)
	if err == nil {
		record := makeRecord(k, info)
		c.fileChannel <- record
		c.l.Add(record.key, record)
		return true
	}
	return false
}

func (c *DiskCache) Contains(ctx context.Context, d *repb.Digest) (bool, error) {
	k, err := c.key(ctx, d)
	if err != nil {
		return false, err
	}
	// Bazel does frequent "contains" checks, so we want to make this fast.
	// We could check the disk and see if the file exists, because it's
	// possible the file has been deleted out from under us, but in the
	// interest of performance we just check our local records.

	// Why do we "use" the entry? (AKA mark it as not ready for eviction)
	// From the protocol description:
	// Implementations SHOULD ensure that any blobs referenced from the
	// [ContentAddressableStorage][build.bazel.remote.execution.v2.ContentAddressableStorage]
	// are available at the time of returning the
	// [ActionResult][build.bazel.remote.execution.v2.ActionResult] and will be
	// for some period of time afterwards. The TTLs of the referenced blobs SHOULD be increased
	// if necessary and applicable.
	c.mu.Lock()
	defer c.mu.Unlock()
	_, ok := c.l.Get(k)

	if !ok && !*c.diskIsMapped {
		// OK if we're here it means the disk contents are still being loaded
		// into the LRU. But we still need to return an answer! So we'll go
		// check the FS, and if the file is there we'll add it to the LRU.
		ok = c.addFileToLRUIfExists(k)
	}
	return ok, nil
}

func (c *DiskCache) ContainsMulti(ctx context.Context, digests []*repb.Digest) (map[*repb.Digest]bool, error) {
	lock := sync.RWMutex{} // protects(foundMap)
	foundMap := make(map[*repb.Digest]bool, len(digests))
	eg, ctx := errgroup.WithContext(ctx)

	for _, d := range digests {
		fetchFn := func(d *repb.Digest) {
			eg.Go(func() error {
				exists, err := c.Contains(ctx, d)
				// NotFoundError is never returned from contains above, so
				// we don't check for it.
				if err != nil {
					return err
				}
				lock.Lock()
				foundMap[d] = exists
				lock.Unlock()
				return nil
			})
		}
		fetchFn(d)
	}

	if err := eg.Wait(); err != nil {
		return nil, err
	}

	return foundMap, nil
}

func (c *DiskCache) Get(ctx context.Context, d *repb.Digest) ([]byte, error) {
	k, err := c.key(ctx, d)
	if err != nil {
		return nil, err
	}
	buf, err := disk.ReadFile(ctx, k)
	c.mu.Lock()
	defer c.mu.Unlock()
	if err != nil {
		c.l.Remove(k) // remove it just in case
		return nil, status.NotFoundErrorf("DiskCache missing file: %s", err)
	}

	if c.l.Contains(k) {
		c.l.Get(k) // mark the file as used.
	} else if !*c.diskIsMapped {
		c.addFileToLRUIfExists(k)
	}
	return buf, nil
}

func (c *DiskCache) GetMulti(ctx context.Context, digests []*repb.Digest) (map[*repb.Digest][]byte, error) {
	lock := sync.RWMutex{} // protects(foundMap)
	foundMap := make(map[*repb.Digest][]byte, len(digests))
	eg, ctx := errgroup.WithContext(ctx)

	for _, d := range digests {
		fetchFn := func(d *repb.Digest) {
			eg.Go(func() error {
				data, err := c.Get(ctx, d)
				if status.IsNotFoundError(err) {
					return nil
				}
				if err != nil {
					return err
				}
				lock.Lock()
				foundMap[d] = data
				lock.Unlock()
				return nil
			})
		}
		fetchFn(d)
	}

	if err := eg.Wait(); err != nil {
		return nil, err
	}

	return foundMap, nil
}

func (c *DiskCache) Set(ctx context.Context, d *repb.Digest, data []byte) error {
	k, err := c.key(ctx, d)
	if err != nil {
		return err
	}
	n, err := disk.WriteFile(ctx, k, data)
	if err != nil {
		// If we had an error writing the file, just return that.
		return err
	}
	c.mu.Lock()
	defer c.mu.Unlock()
	c.l.Add(k, &fileRecord{
		key:       k,
		sizeBytes: int64(n),
		lastUse:   time.Now(),
	})
	return err

}

func (c *DiskCache) SetMulti(ctx context.Context, kvs map[*repb.Digest][]byte) error {
	for d, data := range kvs {
		if err := c.Set(ctx, d, data); err != nil {
			return err
		}
	}
	return nil
}

func (c *DiskCache) Delete(ctx context.Context, d *repb.Digest) error {
	k, err := c.key(ctx, d)
	if err != nil {
		return err
	}
	c.mu.Lock()
	defer c.mu.Unlock()
	c.l.Remove(k)
	return nil
}

func (c *DiskCache) Reader(ctx context.Context, d *repb.Digest, offset int64) (io.ReadCloser, error) {
	k, err := c.key(ctx, d)
	if err != nil {
		return nil, err
	}
	// Can't specify length because this might be ActionCache
	r, err := disk.FileReader(ctx, k, offset, 0)
	c.mu.Lock()
	defer c.mu.Unlock()
	if err != nil {
		c.l.Remove(k) // remove it just in case
		return nil, status.NotFoundErrorf("DiskCache missing file: %s", err)
	} else {
		c.l.Get(k) // mark the file as used.
	}
	return r, nil
}

type dbCloseFn func(totalBytesWritten int64) error
type checkOversizeFn func(n int) error
type dbWriteOnClose struct {
	io.WriteCloser
	closeFn      dbCloseFn
	bytesWritten int64
}

func (d *dbWriteOnClose) Write(data []byte) (int, error) {
	n, err := d.WriteCloser.Write(data)
	d.bytesWritten += int64(n)
	return n, err
}

func (d *dbWriteOnClose) Close() error {
	if err := d.WriteCloser.Close(); err != nil {
		return err
	}
	return d.closeFn(d.bytesWritten)
}

func (c *DiskCache) Writer(ctx context.Context, d *repb.Digest) (io.WriteCloser, error) {
	k, err := c.key(ctx, d)
	if err != nil {
		return nil, err
	}

	writeCloser, err := disk.FileWriter(ctx, k)
	if err != nil {
		return nil, err
	}
	return &dbWriteOnClose{
		WriteCloser: writeCloser,
		closeFn: func(totalBytesWritten int64) error {
			c.mu.Lock()
			defer c.mu.Unlock()
			c.l.Add(k, &fileRecord{
				key:       k,
				sizeBytes: totalBytesWritten,
				lastUse:   time.Now(),
			})
			return nil
		},
	}, nil
}

func (c *DiskCache) Start() error {
	return nil
}

func (c *DiskCache) Stop() error {
	return nil
}<|MERGE_RESOLUTION|>--- conflicted
+++ resolved
@@ -108,11 +108,8 @@
 	if err := c.initializeCache(); err != nil {
 		return nil, err
 	}
-<<<<<<< HEAD
 	c.startJanitor()
-=======
 	statusz.AddSection("disk_cache", "On disk LRU cache", c)
->>>>>>> a53f25cc
 	return c, nil
 }
 
