--- conflicted
+++ resolved
@@ -59,7 +59,6 @@
 	/// HTTP response code: `200`, `302`, `401`, `404`, `500`, ...
 	HTTPResponseCodeLabel = "code"
 
-<<<<<<< HEAD
 	/// Cache backend: `gcs` (Google Cloud Storage), `aws_s3`, or `redis`.
 	CacheBackendLabel = "backend"
 
@@ -67,10 +66,9 @@
 	/// queries that don't break if the cache backend is swapped out for
 	/// a different backend.
 	CacheTierLabel = "tier"
-=======
+
 	/// Command provided to the Bazel daemon: `run`, `test`, `build`, `coverage`, `mobile-install`, ...
 	BazelCommand = "bazel_command"
->>>>>>> 01e4b840
 )
 
 const (
