--- conflicted
+++ resolved
@@ -552,11 +552,7 @@
   static workflowsPath = "/workflows/";
   static codePath = "/code/";
   static reviewsPath = "/reviews/";
-<<<<<<< HEAD
-  static codeSearchPath = "/csearch/";
-=======
   static codesearchPath = "/search/";
->>>>>>> f51fb669
 }
 
 /** Returns the longest path value in `Path` matching the given URL path. */
