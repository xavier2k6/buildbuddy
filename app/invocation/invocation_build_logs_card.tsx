import React from "react";
import { eventlog } from "../../proto/eventlog_ts_proto";
import { invocation } from "../../proto/invocation_ts_proto";
import capabilities from "../capabilities/capabilities";
import errorService from "../errors/error_service";
import rpcService from "../service/rpc_service";
import { TerminalComponent } from "../terminal/terminal";
import { BuildBuddyError } from "../util/errors";
import InvocationModel from "./invocation_model";

interface Props {
  model: InvocationModel;
  expanded: boolean;
}

interface State {
  consoleBuffer?: string;
  nextChunkId?: string;
  fetchedFirstChunk?: boolean;
}

const POLL_TAIL_INTERVAL_MS = 1000;
const MAX_INITIAL_LINES = 10000;

const InvocationStatus = invocation.Invocation.InvocationStatus;

export default class BuildLogsCardComponent extends React.Component<Props, State> {
  state: State = {
    consoleBuffer: "",
    nextChunkId: "",
    fetchedFirstChunk: false,
  };

  private pollTailTimeout: number | null = null;

  constructor(props: Props) {
    super(props);

    const invocation = props.model.invocations[0];
    if (!invocation) {
      console.error("BuildLogsCard: invocation model is missing invocation");
    }
  }

  componentDidMount() {
    if (this.isLogStreamingEnabled()) {
      this.fetchTail();
    }
  }

  componentWillUnmount() {
    window.clearTimeout(this.pollTailTimeout);
  }

  private isLogStreamingEnabled() {
    return capabilities.chunkedEventLogs && Boolean(this.props.model.invocations[0]?.lastChunkId);
  }

  private isInvocationComplete() {
    const invocation = this.props.model.invocations[0];
    return invocation?.invocationStatus === InvocationStatus.COMPLETE_INVOCATION_STATUS;
  }

<<<<<<< HEAD
  private pollTail() {
=======
  private fetchTail() {
>>>>>>> a8235dad
    const invocation = this.props.model.invocations[0];
    let rpcError: BuildBuddyError | null = null;
    let nextChunkId = "";
    const wasCompleteBeforeMakingRequest = this.isInvocationComplete();

    rpcService.service
      .getEventLogChunk(
        new eventlog.GetEventLogChunkRequest({
          invocationId: invocation.invocationId,
          chunkId: this.state.nextChunkId,
          // For the first request, fetch a large amount of lines.
          // Subsequent requests will just
          minLines: this.state.fetchedFirstChunk ? 0 : MAX_INITIAL_LINES,
          readBackward: !this.state.fetchedFirstChunk,
        })
      )
      .then((response) => {
        console.log(response);
        if (response.chunk?.lines) {
          let consoleBuffer = this.state.consoleBuffer;
          for (const line of response.chunk.lines) {
            consoleBuffer += String.fromCharCode(...line) + "\n";
          }
          this.setState({ consoleBuffer });
        }
        nextChunkId = response.nextChunkId;
        this.setState({ nextChunkId });
      })
      .catch((e) => {
        rpcError = BuildBuddyError.parse(e);
        console.warn({ rpcError });
      })
      .finally(() => {
        if (!this.state.fetchedFirstChunk) {
          this.setState({ fetchedFirstChunk: true });
        }

        // NotFound / OutOfRange errors just mean the next chunk has not yet been written
        // and that we should continue polling.
        if (rpcError?.code === "NotFound" || rpcError?.code === "OutOfRange") {
          // If we failed to fetch any new chunks on a completed invocation, that
          // means there are no new chunks to be written, so stop polling.
          // Note: this relies on the server not writing any new chunks after an
          // invocation is marked complete.
          if (wasCompleteBeforeMakingRequest) return;

          // Wait some time since new chunks are unlikely to be written since we last made
          // our request.
<<<<<<< HEAD
          window.setTimeout(() => this.pollTail(), POLL_TAIL_INTERVAL_MS);
=======
          window.setTimeout(() => this.fetchTail(), POLL_TAIL_INTERVAL_MS);
>>>>>>> a8235dad
          return;
        }

        // Other error codes indicate something is wrong and that we should stop fetching.
        if (rpcError) {
          errorService.handleError(rpcError);
          return;
        }

        // There won't be a next chunk ID if we've reached the upper limit.
        // This should rarely happen (if ever) but check for it just to be safe.
        if (!nextChunkId) return;

        // At this point, we successfully fetched a chunk and the invocation is either
        // still in progress, or completed while we were making our last request.
        // Greedily fetch the next chunk.
<<<<<<< HEAD
        this.pollTail();
=======
        this.fetchTail();
>>>>>>> a8235dad
      });
  }

  private getConsoleBuffer() {
    if (!this.isLogStreamingEnabled()) {
      return this.props.model.consoleBuffer || "";
    }

    return this.state.consoleBuffer;
  }

  render() {
    return (
      <div className={`card dark ${this.props.expanded ? "expanded" : ""}`}>
        <img className="icon" src="/image/log-circle-light.svg" />
        <div className="content">
          <div className="title">Build logs </div>
          <div className="details">
            <TerminalComponent value={this.getConsoleBuffer()} />
          </div>
        </div>
      </div>
    );
  }
}<|MERGE_RESOLUTION|>--- conflicted
+++ resolved
@@ -61,11 +61,7 @@
     return invocation?.invocationStatus === InvocationStatus.COMPLETE_INVOCATION_STATUS;
   }
 
-<<<<<<< HEAD
-  private pollTail() {
-=======
   private fetchTail() {
->>>>>>> a8235dad
     const invocation = this.props.model.invocations[0];
     let rpcError: BuildBuddyError | null = null;
     let nextChunkId = "";
@@ -114,11 +110,7 @@
 
           // Wait some time since new chunks are unlikely to be written since we last made
           // our request.
-<<<<<<< HEAD
-          window.setTimeout(() => this.pollTail(), POLL_TAIL_INTERVAL_MS);
-=======
           window.setTimeout(() => this.fetchTail(), POLL_TAIL_INTERVAL_MS);
->>>>>>> a8235dad
           return;
         }
 
@@ -135,11 +127,7 @@
         // At this point, we successfully fetched a chunk and the invocation is either
         // still in progress, or completed while we were making our last request.
         // Greedily fetch the next chunk.
-<<<<<<< HEAD
-        this.pollTail();
-=======
         this.fetchTail();
->>>>>>> a8235dad
       });
   }
 
